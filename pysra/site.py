--- conflicted
+++ resolved
@@ -196,8 +196,6 @@
 
 
 class DarendeliSoilType(SoilType):
-<<<<<<< HEAD
-=======
     """
     Darendeli (2001) model for fine grained soils.
 
@@ -221,17 +219,12 @@
         shear strains levels
     """
 
->>>>>>> 4d71de01
     def __init__(self,
                  name='',
                  unit_wt=0.,
                  plas_index=0,
                  ocr=1,
-<<<<<<< HEAD
-                 mean_stress=1,
-=======
                  mean_stress=101.3,
->>>>>>> 4d71de01
                  freq=1,
                  num_cycles=10,
                  strains=np.logspace(-4, 0.5, num=20)):
@@ -248,11 +241,7 @@
         curvature = self._calc_curvature()
 
         # Modified hyperbolic shear modulus reduction
-<<<<<<< HEAD
         mod_reduc = 1 / (1 + (strains / strain_ref)**curvature)
-=======
-        mod_reduc = 1 / (1 + (strains / strain_ref) ** curvature)
->>>>>>> 4d71de01
         self.mod_reduc = NonlinearProperty(self._nlp_name(), strains,
                                            mod_reduc, 'mod_reduc')
 
@@ -263,7 +252,6 @@
         damping_masing_a1 = (
             (100. / np.pi) * (4 * (strains - strain_ref * np.log(
                 (strains + strain_ref) / strain_ref)) /
-<<<<<<< HEAD
                               (strains**2 / (strains + strain_ref)) - 2.))
         # Correction between perfect hyperbolic strain model and modified
         # model.
@@ -272,41 +260,18 @@
         c3 = -0.0005 * curvature**2 + 0.0002 * curvature + 0.0003
         damping_masing = (c1 * damping_masing_a1 + c2 * damping_masing_a1**2 +
                           c3 * damping_masing_a1**3)
-=======
-                              (strains ** 2 / (strains + strain_ref)) - 2.))
-        # Correction between perfect hyperbolic strain model and modified
-        # model.
-        c1 = -1.1143 * curvature ** 2 + 1.8618 * curvature + 0.2523
-        c2 = 0.0805 * curvature ** 2 - 0.0710 * curvature - 0.0095
-        c3 = -0.0005 * curvature ** 2 + 0.0002 * curvature + 0.0003
-        damping_masing = (c1 * damping_masing_a1 + c2 * damping_masing_a1 ** 2
-                          + c3 * damping_masing_a1 ** 3)
->>>>>>> 4d71de01
 
         # Masing correction factor
         masing_corr = 0.6329 - 0.00566 * np.log(num_cycles)
         # Compute the damping in percent
-<<<<<<< HEAD
         damping = (damping_min + damping_masing * masing_corr * mod_reduc**0.1)
-=======
-        damping = (
-            damping_min + damping_masing * masing_corr * mod_reduc ** 0.1)
         # Prevent the damping from reducing as it can at large strains
         damping = np.maximum.accumulate(damping)
->>>>>>> 4d71de01
         # Convert to decimal values
         self.damping = NonlinearProperty(self._nlp_name(), strains,
                                          damping / 100., 'damping')
 
     def _calc_damping_min(self):
-<<<<<<< HEAD
-        return ((0.8005 + 0.0129 * self._plas_index * self._ocr**-0.1069) *
-                self._mean_stress**-0.2889 * (1 + 0.2919 * np.log(self._freq)))
-
-    def _calc_strain_ref(self):
-        return ((0.0352 + 0.0010 * self._plas_index * self._ocr**0.3246) *
-                self._mean_stress**0.3483)
-=======
         return ((0.8005 + 0.0129 * self._plas_index * self._ocr ** -0.1069) *
                 (self._mean_stress * KPA_TO_ATM)
                 ** -0.2889 * (1 + 0.2919 * np.log(self._freq)))
@@ -314,7 +279,6 @@
     def _calc_strain_ref(self):
         return ((0.0352 + 0.0010 * self._plas_index * self._ocr ** 0.3246) *
                 (self._mean_stress * KPA_TO_ATM) ** 0.3483)
->>>>>>> 4d71de01
 
     def _calc_curvature(self):
         return 0.9190
@@ -325,8 +289,6 @@
 
 
 class MenqSoilType(DarendeliSoilType):
-<<<<<<< HEAD
-=======
     """
     Menq SoilType for gravelly soils.
 
@@ -348,7 +310,6 @@
         shear strains levels
     """
 
->>>>>>> 4d71de01
     def __init__(self,
                  name='',
                  unit_wt=0.,
@@ -367,22 +328,12 @@
         self._diam_mean = diam_mean
 
     def _calc_damping_min(self):
-<<<<<<< HEAD
         return (0.55 * self._uniformity_coeff**0.1 * self._diam_mean
                 **-0.3 * self._mean_stress**-0.08)
 
     def _calc_strain_ref(self):
         return (0.12 * self._uniformity_coeff**-0.6 * self._mean_stress
                 **(0.5 * self._uniformity_coeff**-0.15))
-=======
-        return (0.55 * self._uniformity_coeff ** 0.1 * self._diam_mean
-                ** -0.3 * (self._mean_stress * KPA_TO_ATM) ** -0.08)
-
-    def _calc_strain_ref(self):
-        return (0.12 * self._uniformity_coeff
-                ** -0.6 * (self._mean_stress * KPA_TO_ATM)
-                ** (0.5 * self._uniformity_coeff ** -0.15))
->>>>>>> 4d71de01
 
     def _calc_curvature(self):
         return (0.86 + 0.1 * np.log10(self._mean_stress * KPA_TO_ATM))
@@ -622,13 +573,8 @@
 
     @property
     def initial_shear_mod(self):
-<<<<<<< HEAD
-        """Initial (small-strain) shear modulus from Kramer (1996) [kN/m²]."""
-        return self.density * self.initial_shear_vel**2
-=======
         """Initial (small-strain) shear modulus [kN/m²]."""
         return self.density * self.initial_shear_vel ** 2
->>>>>>> 4d71de01
 
     @property
     def initial_shear_vel(self):
@@ -671,14 +617,11 @@
         return max(
             self.shear_mod.relative_error,
             self.damping.relative_error, )
-<<<<<<< HEAD
 
     def reset(self):
         self._shear_mod = IterativeValue(self.initial_shear_mod)
         self._damping = IterativeValue(self.soil_type.damping_min)
         self._strain = IterativeValue(None)
-=======
->>>>>>> 4d71de01
 
     @property
     def shear_mod(self):
